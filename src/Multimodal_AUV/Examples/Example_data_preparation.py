import os
import csv
import shutil
from PIL import Image 
import numpy as np 
import pandas as pd 
import argparse 
import sys
import subprocess
import glob
import skimage
from skimage import io, exposure 
from scipy import ndimage 
import matplotlib.pyplot as plt 
import re
import platform
import json
import pyproj
import utm

#Import module specific functions
from Multimodal_AUV.data_preparation.utilities import is_geotiff, filter_csv_by_image_names, update_csv_path
from Multimodal_AUV.data_preparation.geospatial import get_pixel_resolution, extract_grid_patch
from Multimodal_AUV.data_preparation.image_processing import process_frame_channels_in_subfolders



def preprocess_optical_images(raw_images_path: str, processed_images_save_folder: str,
                              exiftool_executable_path: str, image_enhancement_method: str = 'AverageSubtraction') -> pd.DataFrame:
    """
    Processes JPG images from AUV Grasshopper camera. Corrects illumination, extracts metadata,
    and converts coordinates to decimal.

    Args:
        raw_images_path (str): Path to the folder containing raw JPG images (can contain subfolders).
        processed_images_save_folder (str): Path to the folder where processed images and
                                            the metadata CSV will be saved.
        exiftool_executable_path (str): Path to the directory containing exiftool.exe.
        image_enhancement_method (str): Image Enhancement method, 'CLAHE' or 'AverageSubtraction'.

    Returns:
        pd.DataFrame: A DataFrame containing the extracted and processed metadata.
                      Columns include 'Image_Name', 'path', 'easting', 'northing', 'altitude', 'depth',
                      'heading', 'lat' (decimal), 'lon' (decimal), 'pitch', 'roll',
                      'surge', 'sway', 'label'.
    """
    print(f"\n--- Starting optical image pre-processing from '{raw_images_path}' ---")
    print(f"Current working directory: {os.getcwd()}")
    print(f"Python executable: {sys.executable}")
    print(f"Python version: {sys.version}")

    print(f"Input raw_images_path: '{raw_images_path}'")
    print(f"Input processed_images_save_folder: '{processed_images_save_folder}'")
    print(f"Input exiftool_executable_path: '{exiftool_executable_path}'")
    print(f"Input image_enhancement_method: '{image_enhancement_method}'")

    # Validate raw_images_path existence and type
    if not os.path.exists(raw_images_path):
        print(f"Error: The specified raw images path '{raw_images_path}' does NOT exist. Please check the path and permissions.")
        return pd.DataFrame()
    if not os.path.isdir(raw_images_path):
        print(f"Error: The specified raw images path '{raw_images_path}' is NOT a directory. Please provide a valid folder path.")
        return pd.DataFrame()
    print(f"Validated: raw_images_path '{raw_images_path}' exists and is a directory.")

    # Ensure save folder exists
    try:
        os.makedirs(processed_images_save_folder, exist_ok=True)
        print(f"Ensured processed images save folder: '{processed_images_save_folder}'")
        if not os.path.exists(processed_images_save_folder) or not os.path.isdir(processed_images_save_folder):
             print(f"Error: Processed images save folder '{processed_images_save_folder}' could not be created or is not accessible after creation attempt.")
             sys.exit(1)
    except OSError as error:
        print(f"Error creating save folder '{processed_images_save_folder}': {error}")
        sys.exit(1)

    # List files of JPGs recursively
    search_pattern = os.path.join(raw_images_path, '**', '*.jpg')
    print(f"Searching for JPG images using pattern: '{search_pattern}' (recursive=True)")
    files = glob.glob(search_pattern, recursive=True)

    print(f"Found {len(files)} JPG images in '{raw_images_path}' and its subfolders.")
    if not files:
        print(f"Warning: No JPG images found. Skipping optical image pre-processing.")
        return pd.DataFrame()
    else:
        print(f"First 5 found image paths (if any):")
        for i, f in enumerate(files[:5]):
            print(f"  [{i+1}] {f}")
        print(f"Last 5 found image paths (if more than 5):")
        for i, f in enumerate(files[-5:]):
            if len(files) > 5 and i < (len(files) - 5): continue # Skip if already printed
            print(f"  [{i+1}] {f}")

    # Determine image dimensions from the first image
    h, w, d = 0, 0, 0
    if files:
        try:
            first_image_path = files[0]
            print(f"Attempting to read first image '{first_image_path}' to determine dimensions.")
            with Image.open(first_image_path) as img:
                h, w = img.height, img.width
                d = 3 # Assuming RGB images
            print(f"Determined image dimensions: Height={h}, Width={w}, Channels={d}")
        except IndexError:
            print("Error: No images in 'files' list, cannot determine dimensions.")
            return pd.DataFrame()
        except Exception as e:
            print(f"Error reading first image '{first_image_path}' to determine dimensions: {e}")
            return pd.DataFrame()
    else:
        print("No files found, skipping image dimension determination.")
        return pd.DataFrame()

    #Set the number of files and initialise an empty array of the image dimensions
    N = len(files)
    arr = np.zeros((h, w, d), float)
    print(f"Initialized average image array of shape {arr.shape} for AverageSubtraction.")

    #Go through each folder and get the average image intensity
    folder_average_images = {} # To store average image for each folder
    if image_enhancement_method == "AverageSubtraction":
        print("Calculating folder-specific average images for AverageSubtraction...")
        
        # Group files by their parent directory
        files_by_folder = {}
        for file_path in files:
            folder_path = os.path.dirname(file_path)
            if folder_path not in files_by_folder:
                files_by_folder[folder_path] = []
            files_by_folder[folder_path].append(file_path)
        
        for folder_path, folder_files in files_by_folder.items():
            print(f"Processing folder: '{folder_path}' with {len(folder_files)} images.")
            
            # Initialize average array for the current folder
            folder_arr = np.zeros((h, w, d), float)
            processed_for_avg_count = 0

            #Open the image, store its values in the array
            for im_file in folder_files:
                try:
                    with Image.open(im_file).convert('RGB') as img_pil:
                        imarr = np.array(img_pil, dtype=float)
                    if imarr.shape[:2] == (h, w):
                        folder_arr += imarr
                        processed_for_avg_count += 1
                    else:
                        print(f"Warning: Image '{im_file}' has inconsistent dimensions ({imarr.shape[:2]} vs expected {h, w}). Skipping for average calculation in its folder.")
                except Exception as e:
                    print(f"Warning: Could not read image '{im_file}' for average calculation: {e}. Skipping this image.")
            #Then divide by this 
            if processed_for_avg_count > 0:
                folder_average_images[folder_path] = folder_arr / processed_for_avg_count
                print(f"Successfully processed {processed_for_avg_count} images for average calculation in folder '{folder_path}'.")
                
                # Save the folder-specific average image
                avg_image_uint8 = np.array(np.round(folder_average_images[folder_path]), dtype=np.uint8)
                average_image_path = os.path.join(processed_images_save_folder, os.path.basename(folder_path) + "_Average.png")
                try:
                    out = Image.fromarray(avg_image_uint8, mode="RGB")
                    out.save(average_image_path)
                    print(f"Saved folder-specific average image to '{average_image_path}'")
                except Exception as e:
                    print(f"Error saving folder-specific average image to '{average_image_path}': {e}")
            else:
                print(f"No images processed for average calculation in folder '{folder_path}'. Average subtraction will be skipped for images in this folder.")
    


    # Create a dataframe to save metadata
    df = pd.DataFrame(columns=['Image_Name', 'path', 'easting', 'northing', 'altitude', 'depth', 'heading', 'lat', 'lon', 'pitch', 'roll', 'surge', 'sway', 'label'])
    print(f"Initialized metadata DataFrame with columns: {df.columns.tolist()}")

    

    # Construct the full path to the exiftool executable
    if platform.system() == "Windows":
        # On Windows, the executable typically has a .exe extension
        # If exiftool_executable_path is provided, use it. Otherwise, assume 'exiftool.exe' is in PATH.
        exiftool_command_name = exiftool_executable_path if exiftool_executable_path else "exiftool.exe"
    elif platform.system() == "Linux" or platform.system() == "Darwin": # Darwin is macOS
        # On Linux/macOS, it's typically just 'exiftool' and found in PATH
        # If exiftool_executable_path is provided, use it. Otherwise, assume 'exiftool' is in PATH.
        exiftool_command_name = "exiftool"

    else:
        print(f"Warning: Unsupported operating system '{platform.system()}'. Cannot determine ExifTool command.")
        sys.exit(1)
    print(f"Attempting to use ExifTool command: '{exiftool_command_name}'")



    print(f"Extracting metadata using ExifTool for {len(files)} files...")
    all_raw_metadata = []

    #Try to get the metadata using exiftool in cmd line structure
    try:
        command = [exiftool_command_name, '-G0', '-j', '-File:Comment']
        command.extend(files)

<<<<<<< HEAD
        process = subprocess.run(command, capture_output=True, text=True, check=True, shell=(platform.system() == "Windows"))  # ONLY shell=True on Windows 
=======
        process = subprocess.run(command, capture_output=True, text=True, check=True, shell=(platform.system() == "Windows") ) # ONLY shell=True on Windows 
>>>>>>> ca916aea

        all_raw_metadata = json.loads(process.stdout)

        #Get the number of metadata found
        print(f"ExifTool returned {len(all_raw_metadata)} metadata entries.")
        if len(all_raw_metadata) != len(files):
            print(f"Warning: Number of metadata entries ({len(all_raw_metadata)}) does not match number of files ({len(files)}). Some files may have failed metadata extraction.")

    #Error handling
    except FileNotFoundError:
        # This occurs if the exiftool_command_name (e.g., "exiftool.exe" or "exiftool")
        # is not found in the system's PATH.
        print(f"Error: ExifTool command '{exiftool_command_name}' not found.")
        if platform.system() == "Windows":
            print("Please ensure ExifTool is installed and 'exiftool.exe' is in your system's PATH, or provide the full path to 'exiftool.exe' via the 'exiftool_executable_path' argument.")
        elif platform.system() == "Linux" or platform.system() == "Darwin":
            print("Please ensure ExifTool is installed via your package manager (e.g., `sudo apt install libimage-exiftool-perl` on Ubuntu/Debian) and is in your system's PATH, or provide the full path to the 'exiftool' executable via the 'exiftool_executable_path' argument.")
        sys.exit(1)
    except subprocess.CalledProcessError as e:
        print(f"Error running ExifTool command: {e}")
        print(f"Stderr: {e.stderr}")
        print(f"Stdout: {e.stdout}")
        print("This usually indicates an issue with ExifTool's execution or the arguments provided.")
        sys.exit(1)
    except json.JSONDecodeError as e:
        print(f"Error decoding ExifTool JSON output: {e}")
        print(f"Raw ExifTool output (first 500 chars): {process.stdout[:500] if 'process' in locals() else 'N/A'}")
        print("This might mean ExifTool didn't output valid JSON, possibly due to an error.")
        sys.exit(1)
    except Exception as e:
        print(f"An unexpected error occurred during ExifTool execution: {e}")
        sys.exit(1)
   

    # Filter for successful extractions and align with `files` list
    processed_files_with_metadata = []
    metadata_dicts = []
    for i, file_path in enumerate(files):
        found_meta = None
        for meta_entry in all_raw_metadata:
            # ExifTool's JSON output for 'SourceFile' typically matches the input path directly.
            # On Windows, path separators might be '\' in input files and '/' in ExifTool output,
            # or vice-versa, depending on how `glob` returns them and how ExifTool handles paths.
            # Using os.path.normpath to normalize for comparison.
            if os.path.normpath(meta_entry.get('SourceFile', '')) == os.path.normpath(file_path):
                found_meta = meta_entry
                break

        if found_meta and 'File:Comment' in found_meta: # Ensure comment exists
            processed_files_with_metadata.append(file_path)
            metadata_dicts.append(found_meta)
        else:
            print(f"Warning: No valid 'File:Comment' metadata entry found for '{file_path}'. Skipping this image for further processing.")

    if not processed_files_with_metadata:
        print("No valid 'File:Comment' metadata extracted for any images after filtering. Returning empty DataFrame.")
        return pd.DataFrame()
    else:
        print(f"Proceeding with {len(processed_files_with_metadata)} images that have 'File:Comment' metadata.")


    # Loop over all photos for which metadata was successfully extracted
    for i, file_path in enumerate(processed_files_with_metadata):
        current_metadata = metadata_dicts[i]
        image_basename = os.path.basename(file_path)
        
        # Initialize variables with default NaN/empty string
        altitude, depth, heading, latCor, lonCor, pitch, roll, surge, sway = [np.nan] * 9

        #Extract the metadata
        comment = current_metadata.get('File:Comment', '')
        if comment:
            try:
                # searches the comment to look for something in between '<altitude>(.*)</altitude>' etc. and saves it
                # Using .group(1) will raise an AttributeError if no match is found, so we add checks.
                altitude_match = re.search('<altitude>(.*)</altitude>', comment)
                altitude = float(altitude_match.group(1)) if altitude_match else np.nan

                depth_match = re.search('<depth>(.*)</depth>', comment)
                depth = float(depth_match.group(1)) if depth_match else np.nan

                heading_match = re.search('<heading>(.*)</heading>', comment)
                heading = float(heading_match.group(1)) if heading_match else np.nan

                pitch_match = re.search('<pitch>(.*)</pitch>', comment)
                pitch = float(pitch_match.group(1)) if pitch_match else np.nan

                roll_match = re.search('<roll>(.*)</roll>', comment)
                roll = float(roll_match.group(1)) if roll_match else np.nan

                surge_match = re.search('<surge>(.*)</surge>', comment)
                surge = float(surge_match.group(1)) if surge_match else np.nan

                sway_match = re.search('<sway>(.*)</sway>', comment)
                sway = float(sway_match.group(1)) if sway_match else np.nan

                lat_match = re.search('<lat>(.*)</lat>', comment)
                lon_match = re.search('<lon>(.*)</lon>', comment)

                lat_str = lat_match.group(1) if lat_match else None
                lon_str = lon_match.group(1) if lon_match else None

                if lat_str and lon_str:
                    # These convert into latitude and longitude (decimal degrees)
                    signlat = 1
                    if lat_str.strip().upper().endswith("S"): # Use .strip().upper() for robustness
                        signlat = -1
                    lenlat = len(lat_str) # Use len of the string itself
                    latCor = signlat * (float(lat_str[:2]) + float(lat_str[2:lenlat-1])/60.0) # Corrected slice: lenlat-1 to exclude last char (N/S)

                    signlon = 1
                    if lon_str.strip().upper().endswith("W"): # Use .strip().upper() for robustness
                        signlon = -1
                    lenlon = len(lon_str) # Use len of the string itself
                    lonCor = signlon * (float(lon_str[:3]) + float(lon_str[3:lenlon-1])/60.0) # Corrected slice: lenlon-1 to exclude last char (E/W)

                    
                    # Convert Lat/Lon to UTM Easting/Northing here 
                    if pd.notna(latCor) and pd.notna(lonCor):
                        try:
                            # Auto-determine UTM zone
                            utm_zone = int(np.floor((lonCor + 180) / 6) + 1)
                            is_northern = (latCor >= 0)

                            # Define the UTM projector from the utm above 
                            utm_proj = pyproj.Proj(proj='utm', zone=utm_zone, ellps='WGS84', north=is_northern)
                            
                            #Calculate the utm
                            easting_utm, northing_utm = utm_proj(lonCor, latCor)
                            print(f"Converted to UTM: Easting={easting_utm}, Northing={northing_utm}, UTM Zone={utm_zone}{'N' if is_northern else 'S'}")
                        except Exception as utm_e:
                            print(f"Error converting Lat/Lon to UTM for '{image_basename}': {utm_e}. Easting/Northing will be NaN.")
                            easting_utm, northing_utm = np.nan, np.nan
                    else:
                        print(f"Lat/Lon are NaN for '{image_basename}', skipping UTM conversion.")

            #Error handling
            except AttributeError as ae:
                print(f"Error: A required metadata tag was not found in 'File:Comment' for '{image_basename}'. Check regex patterns. Error: {ae}")
                # Set coordinates to NaN if parsing failed for them
                latCor, lonCor = np.nan, np.nan
            except ValueError as ve:
                print(f"Error: Could not convert extracted metadata to float for '{image_basename}'. Error: {ve}")
                latCor, lonCor = np.nan, np.nan # Set to NaN if conversion fails
            except Exception as e:
                print(f"An unexpected error occurred during comment parsing for '{image_basename}': {e}")
                latCor, lonCor = np.nan, np.nan # Set to NaN for safety
        else:
            print(f"Warning: No 'File:Comment' found for '{image_basename}'. Metadata will be NaN.")

        # Convert depth to negative if it's an absolute value (e.g., in meters below surface)
        display_depth = str(-float(depth)) if pd.notna(depth) else ''

        # Apply image enhancements
        save_image_path = None
        try:
            with Image.open(file_path).convert('RGB') as img_pil:
                im1 = np.array(img_pil, dtype=float)

            out2 = None
            if image_enhancement_method == "AverageSubtraction":
                # Get the average image for the current file's folder
                current_folder_path = os.path.dirname(file_path)
                folder_avg_img = folder_average_images.get(current_folder_path)

                #Save the corrected image
                if folder_avg_img is not None and folder_avg_img.shape == im1.shape:
                    imcor = im1 - folder_avg_img
                    out2 = skimage.exposure.rescale_intensity(imcor, out_range='uint8')
                else:
                    print(f"Warning: No valid folder average image found for '{current_folder_path}' or dimensions mismatch. Skipping AverageSubtraction for '{image_basename}'. Saving original.")
                    out2 = im1.astype(np.uint8)
            elif image_enhancement_method == "CLAHE":
                # For CLAHE, ensure the input is uint8 and grayscale for direct skimage application
                # or apply it channel-wise if a color image is desired.
                # Assuming here that im1 is already float, convert to uint8 for CLAHE.
                im1_uint8 = im1.astype(np.uint8)
                # If it's a color image, apply CLAHE to each channel or convert to grayscale.
                # For simplicity, applying to luminosity channel or first channel if grayscale.
                # For RGB, CLAHE is usually applied to the V channel of HSV or L of Lab color space.
                # Here, a simple approach: if RGB, convert to grayscale, apply CLAHE, then convert back.
                # Or, apply channel-wise, which might change color balance.
                # Let's assume applying to grayscale equivalent for now, or channel-wise if needed.
                if im1_uint8.ndim == 3 and im1_uint8.shape[2] == 3: # RGB image
                    # Convert to grayscale for CLAHE, then back to RGB (simple approach)
                    img_gray = skimage.color.rgb2gray(im1_uint8)
                    equalized_gray = skimage.exposure.equalize_adapthist(img_gray)
                    # Convert back to RGB (by replicating channels) and rescale
                    out2 = (skimage.color.gray2rgb(equalized_gray) * 255).astype(np.uint8)
                else: # Grayscale image or single channel
                    out2 = skimage.exposure.rescale_intensity(
                        skimage.exposure.equalize_adapthist(im1_uint8),
                        out_range='uint8'
                    )
                print(f"Applied CLAHE to '{image_basename}'.")
            else:
                print(f"Warning: Unknown image enhancement method '{image_enhancement_method}'. Saving original image.")
                out2 = im1.astype(np.uint8)

            # Save processed photo
            if out2 is not None:
                save_image_path = os.path.join(processed_images_save_folder, image_basename)
                io.imsave(save_image_path, out2)
            else:
                print(f"Error: Processed image array for '{image_basename}' is None after enhancement. Skipping save.")

        except Exception as e:
            print(f"Error applying enhancement or saving image '{image_basename}': {e}. Skipping image processing for this file.")
            save_image_path = file_path # Fallback: use original path if processing fails

        # Prepare data for DataFrame row nice and clean
        row_data = {
            'Image_Name': image_basename,
            'path': save_image_path,
            'easting': easting_utm if pd.notna(easting_utm) else np.nan, # Assuming lon as easting (REVISIT FOR UTM)
            'northing': northing_utm if pd.notna(northing_utm) else np.nan, # Assuming lat as northing (REVISIT FOR UTM)
            'altitude': str(altitude) if pd.notna(altitude) else '',
            'depth': display_depth,
            'heading': str(heading) if pd.notna(heading) else '',
            'lat': str(latCor) if pd.notna(latCor) else '',
            'lon': str(lonCor) if pd.notna(lonCor) else '',
            'pitch': str(pitch) if pd.notna(pitch) else '',
            'roll': str(roll) if pd.notna(roll) else '',
            'surge': str(surge) if pd.notna(surge) else '',
            'sway': str(sway) if pd.notna(sway) else '',
            'label': "unlabelled" # Default label
        }
       
        #Create a df of this 
        df = pd.concat([df, pd.DataFrame([row_data])], ignore_index=True)

    #And save and return this df
    output_csv_path = os.path.join(processed_images_save_folder, 'coords.csv')
    try:
        df.to_csv(output_csv_path, index=False)
        print(f"Metadata saved to '{output_csv_path}' (Total {df.shape[0]} entries).")
    except Exception as e:
        print(f"Error saving metadata CSV to '{output_csv_path}': {e}")
    print("--- Optical image pre-processing completed. ---")

    return df


def process_and_save_data(csv_file_path: str, geotiff_files_paths: list[str],
                          output_root_folder: str, window_size_meters: float,
                          original_images_folder: str):
    """
    Orchestrates the extraction of sonar grids, copying original optical images, and saving
    associated metadata and classification labels into a structured output directory.

    For each entry (representing an optical image and its metadata) in the input CSV,
    this function performs the following steps:
    1. Creates a dedicated subfolder within the `output_root_folder`. The subfolder name
        is derived from the original optical image's filename.
    2. Copies the original optical image into this newly created subfolder.
    3. Saves relevant metadata from the CSV row (excluding 'Image_Name', 'easting', 'northing')
        into a `row_data.csv` file within the subfolder.
    4. Saves the classification `label` (e.g., "reef", "sand") into a text file
        (e.g., `reef.txt`) within the subfolder.
    5. Iterates through a list of GeoTIFF files (e.g., Bathymetry, Side-Scan Sonar).
        For each GeoTIFF, it extracts a square patch of `window_size_meters` centered
        at the optical image's `easting` and `northing` coordinates.
    6. Saves the extracted GeoTIFF patches as PNG images within the subfolder.
        For Bathymetry data, individual channels (if available) are saved separately
        (`output_channel_1.png`, `output_channel_2.png`) for subsequent post-processing.

    Args:
        csv_file_path (str): Full path to the CSV file containing image metadata.
                              Expected columns include 'Image_Name', 'easting', 'northing',
                              'path' (full path to original image), and optionally 'label', 'lat', 'lon'.
        geotiff_files_paths (list[str]): A list of full paths to all GeoTIFF files
                                         (e.g., bathymetry, side-scan sonar) that need
                                         to be processed for patch extraction.
        output_root_folder (str): The primary directory where all processed data
                                  (image-specific subfolders) will be created.
        window_size_meters (float): The desired side length (in meters) of the square
                                    patch to be extracted from the GeoTIFF files.
        original_images_folder (str): The base directory where the original optical
                                      image files (referenced in the CSV's 'path' column)
                                      are located. While the CSV's 'path' is used for
                                      direct copying, this parameter serves as general
                                      context or for path validation/correction.
    """
    #Print some parameters
    print(f"CSV file: '{csv_file_path}'")
    print(f"Original images folder: '{original_images_folder}'")
    print(f"GeoTIFF files: {geotiff_files_paths}")
    print(f"Output root folder: '{output_root_folder}'")
    print(f"Window size for grid patches: {window_size_meters} meters")

    # Ensure the main output directory exists
    if not os.path.exists(output_root_folder):
        os.makedirs(output_root_folder)
        print(f"Created output root folder: {output_root_folder}")

    # Read the entire CSV file into memory once to avoid repeated file I/O
    try:
        with open(csv_file_path, mode='r', newline='', encoding='utf-8') as csvfile:
            reader = csv.DictReader(csvfile)
            rows = list(reader)  # Load all rows into a list of dictionaries
    except FileNotFoundError:
        print(f"Error: CSV file not found at '{csv_file_path}'. Aborting data processing.")
        return
    except Exception as e:
        print(f"Error reading CSV file '{csv_file_path}': {e}. Aborting data processing.")
        return

    # Process each row (image entry) from the CSV
    for row_idx, row in enumerate(rows):
        image_name_original = row.get('Image_Name', f"Unknown_Image_{row_idx}")
        print(f"\n--- Attempting to process entry {row_idx+1} for image: '{image_name_original}' ---")

        try:
            # Retrieve original image path, potentially correcting it if only basename is in CSV
            original_image_filename_from_csv = row.get('Image_Name')
            original_image_full_path = row.get('path')

            # Robustly derive full path if 'path' column is relative or just filename
            if original_image_full_path and not os.path.isabs(original_image_full_path):
                # If the 'path' in CSV is relative to original_images_folder
                original_image_full_path = os.path.join(original_images_folder, os.path.basename(original_image_full_path))
            elif not original_image_full_path and original_image_filename_from_csv:
                # If 'path' is missing, assume Image_Name is filename and combine with original_images_folder
                original_image_full_path = os.path.join(original_images_folder, original_image_filename_from_csv)
            
            if not original_image_full_path or not os.path.exists(original_image_full_path):
                print(f"Warning: Original optical image not found at '{original_image_full_path}' (or path missing) for '{image_name_original}'. Skipping this entry.")
                continue # Skip to next row

            label = row.get('label', "unlabelled")

            print(f"--- Processing entry for image: '{image_name_original}' ---")

            # Create a dedicated output subfolder for this image entry.
            output_folder_for_entry = os.path.join(output_root_folder, os.path.splitext(image_name_original)[0])
            os.makedirs(output_folder_for_entry, exist_ok=True)
            print(f"Created/ensured output subfolder: '{output_folder_for_entry}'")

            # Copy the original optical image into its dedicated subfolder
            try:
                shutil.copy(original_image_full_path, output_folder_for_entry)
                print(f"Copied original image '{image_name_original}' to '{output_folder_for_entry}'")
            except Exception as e: # Catch all exceptions during copy
                print(f"Error copying original image '{original_image_full_path}' to '{output_folder_for_entry}': {e}. Skipping copy for this entry.")

            # Save the current row's data (excluding image-specific paths/names) as a CSV file.
            csv_output_path = os.path.join(output_folder_for_entry, 'row_data.csv')
            try:
                # Create a mutable copy of the row for modifications
                current_row_data_for_csv = dict(row)

                # Dynamically filter out columns that are redundant or not desired in `row_data.csv`.
                # Removed 'easting', 'northing', 'lat', 'lon' and derived columns from exclusion logic
                columns_to_exclude = ['Image_Name', 'path'] # original path
                
                relevant_header = [h for h in current_row_data_for_csv.keys() if h not in columns_to_exclude]
                relevant_values = [current_row_data_for_csv[h] for h in relevant_header]

                with open(csv_output_path, 'w', newline='', encoding='utf-8') as f:
                    writer = csv.writer(f)
                    writer.writerow(relevant_header)
                    writer.writerow(relevant_values)
                print(f"Row data saved to '{csv_output_path}'")
            except Exception as e:
                print(f"Error saving row data to CSV for '{image_name_original}': {e}")

            # Save the classification label to a simple text file
            label_file_path = os.path.join(output_folder_for_entry, f"{label}.txt")
            try:
                with open(label_file_path, 'w', encoding='utf-8') as f:
                    f.write(label)
                print(f"Label saved as '{label_file_path}'")
            except Exception as e:
                print(f"Error saving label file for '{image_name_original}': {e}")

            # Process each GeoTIFF file: extract a grid patch and save it

            # Extract easting and northing from the row for extract_grid_patch if needed
            easting_from_row = row.get('easting')
            northing_from_row = row.get('northing')

            if easting_from_row is None or northing_from_row is None:
                print(f"Error: 'easting' or 'northing' data missing for '{image_name_original}', cannot extract grid patch. Skipping this GeoTIFF processing.")
                continue # Skip to next row for GeoTIFF processing
            
            try:
                # Convert easting/northing to float
                easting_from_row = float(easting_from_row)
                northing_from_row = float(northing_from_row)
            except ValueError:
                print(f"Error: 'easting' or 'northing' values for '{image_name_original}' are not valid numbers. Skipping GeoTIFF processing.")
                continue


            for geotiff_path in geotiff_files_paths:
                # Passing easting_from_row and northing_from_row instead of easting/northing
                extracted_patch_info = extract_grid_patch(geotiff_path, easting_from_row, northing_from_row, window_size_meters)

                if extracted_patch_info:
                    data = extracted_patch_info['data']
                    geotiff_filename_base = extracted_patch_info['geotiff_filename_base']
                    geotiff_type = extracted_patch_info['geotiff_type']

                    filename_parts = geotiff_filename_base.split("_")
                    final_three_parts = "_".join(filename_parts[-3:])

                    # Changed output_image_name to no longer include easting/northing
                    output_image_name = f"grid_{final_three_parts}.png"
                    output_image_path = os.path.join(output_folder_for_entry, output_image_name)

                    try:
                        if geotiff_type.lower() == 'bathy':
                            if data.ndim == 3 and data.shape[0] >= 2:
                                img_ch1 = Image.fromarray(data[0].astype(np.uint8))
                                img_ch2 = Image.fromarray(data[1].astype(np.uint8))

                                img_ch1.save(os.path.join(output_folder_for_entry, "output_channel_1.png"))
                                img_ch2.save(os.path.join(output_folder_for_entry, "output_channel_2.png"))
                                print(f"Saved 'output_channel_1.png' and 'output_channel_2.png' from Bathy to '{output_folder_for_entry}'")
                            else:
                                print(f"Warning: Bathy GeoTIFF '{geotiff_filename_base}' has insufficient (expected >=2) or incorrect dimensions ({data.ndim}). Skipping channel save.")
                        else:
                            if data.ndim == 3:
                                img = Image.fromarray(data[0].astype(np.uint8))
                            else:
                                img = Image.fromarray(data.astype(np.uint8))
                            img.save(output_image_path)
                            print(f"Saved '{output_image_name}' from {geotiff_type} to '{output_folder_for_entry}'")

                    except Exception as e:
                        print(f"Error saving image patch from '{geotiff_path}' to '{output_folder_for_entry}': {e}")
                else:
                    print(f"Skipping patch extraction for '{os.path.basename(geotiff_path)}' due to previous warnings/errors in `extract_grid_patch`.")
        except Exception as e:
            # Catch any unexpected errors during the processing of a single CSV row
            print(f"Critical Error processing row for image '{image_name_original}': {e}. Skipping this row.")

# --- Main Execution Block ---
if __name__ == "__main__":
    parser = argparse.ArgumentParser(
        description="Preprocess AUV sonar and optical image data for machine learning tasks. "
                    "Extracts sonar grid patches, copies original images, and organizes metadata.",
        formatter_class=argparse.ArgumentDefaultsHelpFormatter # Shows default values in help message
    )

    # Required Arguments
    parser.add_argument(
        "--raw_optical_images_folder",
        type=str,
        required=True,
        help="Path to the folder containing raw JPG optical image files."
    )
    parser.add_argument(
        "--geotiff_folder",
        type=str,
        required=True,
        help="Path to the folder containing all GeoTIFF files (e.g., Bathymetry, Side-Scan Sonar)."
    )
    parser.add_argument(
        "--output_folder",
        type=str,
        required=True,
        help="The root directory where all processed and organized output data will be saved. "
             "This will also be the target for processed optical images and their metadata CSV."
    )
    parser.add_argument(
        "--exiftool_path",
        type=str,
        required=True,
        help="Path to the directory containing the exiftool.exe executable. E.g., 'C:/exiftool/'."
    )

    # Optional Arguments with Default Values
    parser.add_argument(
        "--window_size_meters",
        type=float,
        default=20.0,
        help="The desired side length (in meters) for the square patches extracted from GeoTIFFs."
    )
    parser.add_argument(
        "--image_enhancement_method",
        type=str,
        default="AverageSubtraction",
        choices=["AverageSubtraction", "CLAHE"],
        help="Method to enhance optical images: 'AverageSubtraction' or 'CLAHE'."
    )
    parser.add_argument(
        "--skip_bathy_combine",
        action="store_true",
        help="If set, the post-processing step to combine bathymetry channels will be skipped."
    )

    args = parser.parse_args()


    # --- Step 1: Pre-process Optical Images and Generate Metadata CSV ---
    print("\n--- Step 1: Pre-processing optical images and generating metadata CSV ---")
    # The processed images and their metadata CSV will be saved into the main output_folder
    ## The 'path' column in the generated CSV will point to these processed images.
    processed_metadata_df = preprocess_optical_images(
        raw_images_path=args.raw_optical_images_folder,
        processed_images_save_folder=args.output_folder, # Use main output folder for processed images
        exiftool_executable_path=args.exiftool_path,
        image_enhancement_method=args.image_enhancement_method
    )

    if processed_metadata_df.empty:
        print("Optical image pre-processing resulted in no valid metadata. Exiting.")
        sys.exit(1)

    # Set the CSV path for the subsequent steps to the newly generated one
    generated_csv_path = os.path.join(args.output_folder, 'coords.csv')
    if not os.path.exists(generated_csv_path):
        print(f"Error: Expected metadata CSV not found at '{generated_csv_path}' after pre-processing. Exiting.")
        sys.exit(1)
    args.csv_path = generated_csv_path # Update the CSV path for the next steps
    
    # The original_images_base_folder for process_and_save_data should now point to
    # the folder where the *processed* optical images are, which is args.output_folder.
    args.original_images_base_folder = args.output_folder
    
    print("\n--- Optical image pre-processing completed. ---")


    # --- 2. Identify GeoTIFF files and report resolutions ---
    print("\n--- Step 2: Identifying GeoTIFF files and reporting resolutions ---")
    all_files_in_geotiff_folder = os.listdir(args.geotiff_folder)
    geotiff_filenames = [f for f in all_files_in_geotiff_folder if is_geotiff(f)]
    geotiff_full_paths = [os.path.join(args.geotiff_folder, f) for f in geotiff_filenames]

    if not geotiff_full_paths:
        print(f"Warning: No GeoTIFF files found in '{args.geotiff_folder}'. Sonar data will not be processed.")
    else:
        for f_path in geotiff_full_paths:
            x_res, y_res = get_pixel_resolution(f_path)
            print(f"  Found GeoTIFF: '{os.path.basename(f_path)}', X Resolution: {x_res:.2f}m, Y Resolution: {y_res:.2f}m")
    print("GeoTIFF identification completed.")

    # --- 3. Main Data Processing: Extracting grids, copying images, saving metadata ---
    print("\n--- Step 3: Starting main data processing (extracting grids, copying, saving metadata) ---")
    process_and_save_data(
        csv_file_path=args.csv_path,
        geotiff_files_paths=geotiff_full_paths,
        output_root_folder=args.output_folder,
        window_size_meters=args.window_size_meters,
        original_images_folder=args.original_images_base_folder
    )
    print("\n--- Main data processing completed. ---")

    # --- 4. Post-processing: Combine Bathymetry Channels ---
    if not args.skip_bathy_combine:
        print("\n--- Step 4: Starting post-processing (combining bathymetry channels) ---")
        process_frame_channels_in_subfolders(args.output_folder)
        print("\n--- Post-processing completed. ---")
    else:
        print("\n--- Step 4: Skipping bathymetry channel combination as requested. ---")<|MERGE_RESOLUTION|>--- conflicted
+++ resolved
@@ -199,11 +199,9 @@
         command = [exiftool_command_name, '-G0', '-j', '-File:Comment']
         command.extend(files)
 
-<<<<<<< HEAD
-        process = subprocess.run(command, capture_output=True, text=True, check=True, shell=(platform.system() == "Windows"))  # ONLY shell=True on Windows 
-=======
+       
+
         process = subprocess.run(command, capture_output=True, text=True, check=True, shell=(platform.system() == "Windows") ) # ONLY shell=True on Windows 
->>>>>>> ca916aea
 
         all_raw_metadata = json.loads(process.stdout)
 
